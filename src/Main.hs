--- conflicted
+++ resolved
@@ -14,34 +14,30 @@
 readPrompt :: String -> IO String
 readPrompt prompt = flushStr prompt >> getLine
 
-evalString :: String -> IO String
-evalString expr =
-    return $ extractValue $ trapError (liftM show $ readExpr expr >>= eval)
+evalString :: Env -> String -> IO String
+evalString env expr =
+    runIOThrows $ liftM show $ (liftThrows $ readExpr expr) >>= eval env
 
-evalAndPrint :: String -> IO ()
-evalAndPrint expr =
-    evalString expr >>= putStrLn
+evalAndPrint :: Env -> String -> IO ()
+evalAndPrint env expr =
+    evalString env expr >>= putStrLn
 
 until_ :: Monad m => (a -> Bool) -> m a -> (a -> m ()) -> m ()
 until_ pred next action = do
-<<<<<<< HEAD
     result <- next
     if pred result
         then return ()
         else action result >> until_ pred next action
-=======
-	result <- next
-	if pred result
-		then return ()
-		else action result >> until_ pred next action
->>>>>>> 873cdd2e
+
+runOne :: String -> IO ()
+runOne expr = nullEnv >>= flip evalAndPrint expr
 
 runRepl :: IO ()
-runRepl = until_ (== "quit") (readPrompt "Lisp>>> ") evalAndPrint
+runRepl = nullEnv >>= until_ (== "quit") (readPrompt "Lisp>>> ") . evalAndPrint
 
 main :: IO ()
 main = do
     args <- getArgs
     case args of
         [] -> runRepl
-        expr : [] -> evalAndPrint expr+        expr : [] -> runOne expr