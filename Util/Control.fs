namespace Util.Control

module Operators =
  let inline empty< ^m when ^m: (static member Empty: unit -> ^m)> () =
    (^m: (static member Empty: unit -> ^m) ())
  
  let inline append< ^m when ^m: (static member Append: ^m * ^m -> ^m)> l r =
    (^m: (static member Append: ^m * ^m -> ^m) (l, r))

[<AutoOpen>]
module UpdateMonad =
  open System.Collections.Generic
  open Operators

  type UpdateMonad<'s, 'u, 't> =
    | Update of ('s -> 'u * 't)

  [<RequireQualifiedAccess>]
  module Update =
    let run (Update x) = x

    let inline update< ^u, ^s when ^u: (static member Update: ^s * ^u -> ^s)> s u =
      (^u: (static member Update: ^s * ^u -> ^s) (s, u))

    let inline get () = Update (fun s -> (empty (), s))
    let inline up u   = Update (fun _ -> (u, ()))

    let inline bind f m =
      Update (fun s ->
        let (u1, x) = run m s
        let (u2, y) = run (f x) (update s u1)
        in (append u1 u2, y)
        )

    let inline result x =
      Update (fun _ -> (empty (), x))

  type UpdateBuilder internal () =
    member inline this.Return(x) =
      Update.result x

    member inline this.Bind(x, f) =
      Update.bind f x

    member inline this.Zero() =
      this.Return(())

    member inline this.Run(f) = f ()

    member inline this.Delay(f) = f

    member inline this.Combine(c1, c2) =
      this.Bind(c1, c2)

    member inline this.ReturnFrom(m) = m

    member inline this.Using(r,f) =
      Update (fun s -> 
        use rr = r
        in Update.run (f rr) s
        )

    member inline this.While(guard, f) =
      let rec loop () =
        if guard ()
        then this.Combine(f (), loop)
        else this.Zero()
      in loop ()

    member inline this.For(xs: #seq<_>, f) =
      this.Using
        ( xs.GetEnumerator()
        , (fun (iter: IEnumerator<_>) ->
            this.While(iter.MoveNext, (fun () -> f (iter.Current))))
        )

  let update = UpdateBuilder()
  
[<AutoOpen>]
module StateMonad =
  open Basis.Core

  type StateUpdateType<'s> = 
    | StateUpdate of option<'s>

    static member Empty() = StateUpdate None

    static member Append(StateUpdate l, StateUpdate r) = 
      match l, r with 
      | None, x
      | x, None -> x |> StateUpdate
      | Some _, Some s -> Some s |> StateUpdate

    static member Update(s, StateUpdate u) = 
      u |> Option.map State |> Option.getOr s

  [<RequireQualifiedAccess>]
  module State =
<<<<<<< HEAD
    let put s  = Update (fun _ -> (StateUpdate (Some s), ()))
    let get () = Update (fun s -> (StateUpdate None, s))
=======
    let run (State s) = s

    let put s  = Update (fun _ -> (StateUpdate (Some s), ()))
    let get () = Update (fun s -> (StateUpdate None, run s))
>>>>>>> 6f51b084

    let eval s m =
      Update.run m s |> snd<|MERGE_RESOLUTION|>--- conflicted
+++ resolved
@@ -75,10 +75,13 @@
         )
 
   let update = UpdateBuilder()
-  
+
 [<AutoOpen>]
 module StateMonad =
   open Basis.Core
+
+  type StateState<'t> =
+    | State of 't
 
   type StateUpdateType<'s> = 
     | StateUpdate of option<'s>
@@ -96,15 +99,10 @@
 
   [<RequireQualifiedAccess>]
   module State =
-<<<<<<< HEAD
-    let put s  = Update (fun _ -> (StateUpdate (Some s), ()))
-    let get () = Update (fun s -> (StateUpdate None, s))
-=======
     let run (State s) = s
 
     let put s  = Update (fun _ -> (StateUpdate (Some s), ()))
     let get () = Update (fun s -> (StateUpdate None, run s))
->>>>>>> 6f51b084
 
     let eval s m =
       Update.run m s |> snd