﻿<?xml version="1.0" encoding="utf-8"?>
<Project ToolsVersion="12.0" DefaultTargets="Build" xmlns="http://schemas.microsoft.com/developer/msbuild/2003">
  <Import Project="$(MSBuildExtensionsPath)\$(MSBuildToolsVersion)\Microsoft.Common.props" Condition="Exists('$(MSBuildExtensionsPath)\$(MSBuildToolsVersion)\Microsoft.Common.props')" />
  <PropertyGroup>
    <Configuration Condition=" '$(Configuration)' == '' ">Debug</Configuration>
    <Platform Condition=" '$(Platform)' == '' ">AnyCPU</Platform>
    <SchemaVersion>2.0</SchemaVersion>
    <ProjectGuid>4d6e81bc-3a78-4be7-8768-df91cfa764b5</ProjectGuid>
    <OutputType>Library</OutputType>
    <RootNamespace>Util</RootNamespace>
    <AssemblyName>Util</AssemblyName>
    <TargetFrameworkVersion>v4.5</TargetFrameworkVersion>
    <TargetFSharpCoreVersion>4.3.1.0</TargetFSharpCoreVersion>
    <Name>Util</Name>
  </PropertyGroup>
  <PropertyGroup Condition=" '$(Configuration)|$(Platform)' == 'Debug|AnyCPU' ">
    <DebugSymbols>true</DebugSymbols>
    <DebugType>full</DebugType>
    <Optimize>false</Optimize>
    <Tailcalls>false</Tailcalls>
    <OutputPath>bin\Debug\</OutputPath>
    <DefineConstants>DEBUG;TRACE</DefineConstants>
    <WarningLevel>3</WarningLevel>
    <DocumentationFile>bin\Debug\Util.XML</DocumentationFile>
  </PropertyGroup>
  <PropertyGroup Condition=" '$(Configuration)|$(Platform)' == 'Release|AnyCPU' ">
    <DebugType>pdbonly</DebugType>
    <Optimize>true</Optimize>
    <Tailcalls>true</Tailcalls>
    <OutputPath>bin\Release\</OutputPath>
    <DefineConstants>TRACE</DefineConstants>
    <WarningLevel>3</WarningLevel>
    <DocumentationFile>bin\Release\Util.XML</DocumentationFile>
  </PropertyGroup>
  <ItemGroup>
    <Reference Include="Basis.Core">
      <HintPath>..\packages\Basis.Core\lib\net40\Basis.Core.dll</HintPath>
    </Reference>
    <Reference Include="mscorlib" />
    <Reference Include="FSharp.Core, Version=$(TargetFSharpCoreVersion), Culture=neutral, PublicKeyToken=b03f5f7f11d50a3a">
      <Private>True</Private>
    </Reference>
    <Reference Include="System" />
    <Reference Include="System.Core" />
    <Reference Include="System.Numerics" />
  </ItemGroup>
  <ItemGroup>
<<<<<<< HEAD
    <Compile Include="Misc.fs" />
    <Compile Include="Collections.fs" />
    <Compile Include="Console.fs" />
=======
>>>>>>> 2a43a87d
    <Compile Include="Control.fs" />
  </ItemGroup>
  <PropertyGroup>
    <MinimumVisualStudioVersion Condition="'$(MinimumVisualStudioVersion)' == ''">11</MinimumVisualStudioVersion>
  </PropertyGroup>
  <Choose>
    <When Condition="'$(VisualStudioVersion)' == '11.0'">
      <PropertyGroup Condition="Exists('$(MSBuildExtensionsPath32)\..\Microsoft SDKs\F#\3.0\Framework\v4.0\Microsoft.FSharp.Targets')">
        <FSharpTargetsPath>$(MSBuildExtensionsPath32)\..\Microsoft SDKs\F#\3.0\Framework\v4.0\Microsoft.FSharp.Targets</FSharpTargetsPath>
      </PropertyGroup>
    </When>
    <Otherwise>
      <PropertyGroup Condition="Exists('$(MSBuildExtensionsPath32)\Microsoft\VisualStudio\v$(VisualStudioVersion)\FSharp\Microsoft.FSharp.Targets')">
        <FSharpTargetsPath>$(MSBuildExtensionsPath32)\Microsoft\VisualStudio\v$(VisualStudioVersion)\FSharp\Microsoft.FSharp.Targets</FSharpTargetsPath>
      </PropertyGroup>
    </Otherwise>
  </Choose>
  <Import Project="$(FSharpTargetsPath)" />
  <!-- To modify your build process, add your task inside one of the targets below and uncomment it. 
       Other similar extension points exist, see Microsoft.Common.targets.
  <Target Name="BeforeBuild">
  </Target>
  <Target Name="AfterBuild">
  </Target>
  -->
</Project><|MERGE_RESOLUTION|>--- conflicted
+++ resolved
@@ -45,12 +45,9 @@
     <Reference Include="System.Numerics" />
   </ItemGroup>
   <ItemGroup>
-<<<<<<< HEAD
     <Compile Include="Misc.fs" />
     <Compile Include="Collections.fs" />
     <Compile Include="Console.fs" />
-=======
->>>>>>> 2a43a87d
     <Compile Include="Control.fs" />
   </ItemGroup>
   <PropertyGroup>
@@ -69,7 +66,7 @@
     </Otherwise>
   </Choose>
   <Import Project="$(FSharpTargetsPath)" />
-  <!-- To modify your build process, add your task inside one of the targets below and uncomment it. 
+  <!-- To modify your build process, add your task inside one of the targets below and uncomment it.
        Other similar extension points exist, see Microsoft.Common.targets.
   <Target Name="BeforeBuild">
   </Target>
