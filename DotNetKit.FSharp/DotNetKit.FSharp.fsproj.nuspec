<?xml version="1.0" encoding="utf-8"?>
<package xmlns="http://schemas.microsoft.com/packaging/2010/07/nuspec.xsd">
  <metadata>
    <id>DotNetKit.FSharp</id>
<<<<<<< HEAD
    <version>0.2.0</version>
=======
    <version>0.2.1</version>
>>>>>>> b5177624
    <authors>vain0</authors>
    <language>en-US</language>
    <projectUrl>https://github.com/DotNetKit/DotNetKit.FSharp</projectUrl>
    <licenseUrl>http://opensource.org/licenses/MIT</licenseUrl>
    <description>
      Provides utilities for F#.
    </description>
    <dependencies>
      <group>
        <dependency id="FSharp.Core" version="4.0.0.1"></dependency>
      </group>
    </dependencies>
  </metadata>
  <files>
    <file src="bin\Release\**" target="lib" />
  </files>
</package><|MERGE_RESOLUTION|>--- conflicted
+++ resolved
@@ -2,11 +2,7 @@
 <package xmlns="http://schemas.microsoft.com/packaging/2010/07/nuspec.xsd">
   <metadata>
     <id>DotNetKit.FSharp</id>
-<<<<<<< HEAD
-    <version>0.2.0</version>
-=======
     <version>0.2.1</version>
->>>>>>> b5177624
     <authors>vain0</authors>
     <language>en-US</language>
     <projectUrl>https://github.com/DotNetKit/DotNetKit.FSharp</projectUrl>
